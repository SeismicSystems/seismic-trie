//! Proof verification logic.

use crate::{
    nodes::{BranchNode, RlpNode, TrieNode, CHILD_INDEX_RANGE},
    proof::ProofVerificationError,
    EMPTY_ROOT_HASH,
};
use alloc::vec::Vec;
use alloy_primitives::{Bytes, B256};
use alloy_rlp::{Decodable, EMPTY_STRING_CODE};
use core::ops::Deref;
use nybbles::Nibbles;

/// Verify the proof for given key value pair against the provided state root.
///
/// The expected node value can be either [Some] if it's expected to be present
/// in the tree or [None] if this is an exclusion proof.
pub fn verify_proof<'a, I>(
    root: B256,
    key: Nibbles,
    expected_value: Option<Vec<u8>>,
    expected_is_private: bool,
    proof: I,
) -> Result<(), ProofVerificationError>
where
    I: IntoIterator<Item = &'a Bytes>,
{
    let mut proof = proof.into_iter().peekable();

    // If the proof is empty or contains only an empty node, the expected value must be None.
    if proof.peek().map_or(true, |node| node.as_ref() == [EMPTY_STRING_CODE]) {
        return if root == EMPTY_ROOT_HASH {
            if expected_value.is_none() {
                Ok(())
            } else {
                Err(ProofVerificationError::ValueMismatch {
                    path: key,
                    got: None,
                    expected: expected_value.map(Bytes::from),
                    got_private: false,
                    expected_private: true,
                })
            }
        } else {
            Err(ProofVerificationError::RootMismatch { got: EMPTY_ROOT_HASH, expected: root })
        };
    }

    let mut walked_path = Nibbles::with_capacity(key.len());
    let mut last_decoded_node = Some(NodeDecodingResult::Node(RlpNode::word_rlp(&root)));
    let mut last_decoded_node_is_private = false;
    for node in proof {
        // Check if the node that we just decoded (or root node, if we just started) matches
        // the expected node from the proof.
        if Some(RlpNode::from_rlp(node).as_slice()) != last_decoded_node.as_deref() {
            let got = Some(Bytes::copy_from_slice(node));
            let expected = last_decoded_node.as_deref().map(Bytes::copy_from_slice);
            return Err(ProofVerificationError::ValueMismatch {
                path: walked_path,
                got,
                expected,
                got_private: last_decoded_node_is_private,
                expected_private: false,
            });
        }

        // Decode the next node from the proof.
<<<<<<< HEAD
        last_decoded_node = match TrieNode::decode(&mut &node[..])? {
            TrieNode::Branch(branch) => process_branch(branch, &mut walked_path, &key)?,
            TrieNode::Extension(extension) => {
                walked_path.extend_from_slice(&extension.key);
                Some(NodeDecodingResult::Node(extension.child))
            }
            TrieNode::Leaf(leaf) => {
                walked_path.extend_from_slice(&leaf.key);
                last_decoded_node_is_private = leaf.is_private;
                Some(NodeDecodingResult::Value(leaf.value))
            }
            TrieNode::EmptyRoot => return Err(ProofVerificationError::UnexpectedEmptyRoot),
        };
=======
        last_decoded_node =
            process_trie_node(TrieNode::decode(&mut &node[..])?, &mut walked_path, &key)?;
>>>>>>> a098d3f6
    }

    // Last decoded node should have the key that we are looking for.
    last_decoded_node = last_decoded_node.filter(|_| walked_path == key);
    if last_decoded_node.as_deref() == expected_value.as_deref()
        && last_decoded_node_is_private == expected_is_private
    {
        Ok(())
    } else {
        Err(ProofVerificationError::ValueMismatch {
            path: key,
            got: last_decoded_node.as_deref().map(Bytes::copy_from_slice),
            expected: expected_value.map(Bytes::from),
            got_private: last_decoded_node_is_private,
            expected_private: expected_is_private,
        })
    }
}

/// The result of decoding a node from the proof.
///
/// - [`TrieNode::Branch`] is decoded into a [`NodeDecodingResult::Value`] if the node at the
///   specified nibble was decoded into an in-place encoded [`TrieNode::Leaf`], or into a
///   [`NodeDecodingResult::Node`] otherwise.
/// - [`TrieNode::Extension`] is always decoded into a [`NodeDecodingResult::Node`].
/// - [`TrieNode::Leaf`] is always decoded into a [`NodeDecodingResult::Value`].
#[derive(Debug, PartialEq, Eq)]
enum NodeDecodingResult {
    Node(RlpNode),
    Value(Vec<u8>),
}

impl Deref for NodeDecodingResult {
    type Target = [u8];

    fn deref(&self) -> &Self::Target {
        match self {
            Self::Node(node) => node.as_slice(),
            Self::Value(value) => value,
        }
    }
}

#[inline]
fn process_trie_node(
    node: TrieNode,
    walked_path: &mut Nibbles,
    key: &Nibbles,
) -> Result<Option<NodeDecodingResult>, ProofVerificationError> {
    let node = match node {
        TrieNode::Branch(branch) => process_branch(branch, walked_path, key)?,
        TrieNode::Extension(extension) => {
            walked_path.extend_from_slice(&extension.key);
            if extension.child.is_hash() {
                Some(NodeDecodingResult::Node(extension.child))
            } else {
                process_trie_node(TrieNode::decode(&mut &extension.child[..])?, walked_path, key)?
            }
        }
        TrieNode::Leaf(leaf) => {
            walked_path.extend_from_slice(&leaf.key);
            Some(NodeDecodingResult::Value(leaf.value))
        }
        TrieNode::EmptyRoot => return Err(ProofVerificationError::UnexpectedEmptyRoot),
    };
    Ok(node)
}

#[inline]
fn process_branch(
    mut branch: BranchNode,
    walked_path: &mut Nibbles,
    key: &Nibbles,
) -> Result<Option<NodeDecodingResult>, ProofVerificationError> {
    if let Some(next) = key.get(walked_path.len()) {
        let mut stack_ptr = branch.as_ref().first_child_index();
        for index in CHILD_INDEX_RANGE {
            if branch.state_mask.is_bit_set(index) {
                if index == *next {
                    walked_path.push(*next);

                    let child = branch.stack.remove(stack_ptr);
                    if child.len() == B256::len_bytes() + 1 {
                        return Ok(Some(NodeDecodingResult::Node(child)));
                    } else {
                        // This node is encoded in-place.
                        match TrieNode::decode(&mut &child[..])? {
                            TrieNode::Branch(child_branch) => {
                                // An in-place branch node can only have direct, also in-place
                                // encoded, leaf children, as anything else overflows this branch
                                // node, making it impossible to be encoded in-place in the first
                                // place.
                                return process_branch(child_branch, walked_path, key);
                            }
                            TrieNode::Extension(child_extension) => {
                                walked_path.extend_from_slice(&child_extension.key);

                                // If the extension node's child is a hash, the encoded extension
                                // node itself wouldn't fit for encoding in-place. So this extension
                                // node must have a child that is also encoded in-place.
                                //
                                // Since the child cannot be a leaf node (otherwise this node itself
                                // would be a leaf node, not an extension node), the child must be a
                                // branch node encoded in-place.
                                match TrieNode::decode(&mut &child_extension.child[..])? {
                                    TrieNode::Branch(extension_child_branch) => {
                                        return process_branch(
                                            extension_child_branch,
                                            walked_path,
                                            key,
                                        );
                                    }
                                    node @ (TrieNode::EmptyRoot
                                    | TrieNode::Extension(_)
                                    | TrieNode::Leaf(_)) => {
                                        unreachable!("unexpected extension node child: {node:?}")
                                    }
                                }
                            }
                            TrieNode::Leaf(child_leaf) => {
                                walked_path.extend_from_slice(&child_leaf.key);
                                return Ok(Some(NodeDecodingResult::Value(child_leaf.value)));
                            }
                            TrieNode::EmptyRoot => {
                                return Err(ProofVerificationError::UnexpectedEmptyRoot)
                            }
                        }
                    };
                }
                stack_ptr += 1;
            }
        }
    }

    Ok(None)
}

#[cfg(test)]
mod tests {
    use super::*;
    use crate::{
        nodes::{BranchNode, ExtensionNode, LeafNode},
        proof::{ProofNodes, ProofRetainer},
        triehash_trie_root, HashBuilder, TrieMask,
    };
    use alloy_primitives::hex;
    use alloy_rlp::{Encodable, EMPTY_STRING_CODE};
    use core::str::FromStr;

    #[test]
    fn empty_trie() {
        let empty_is_private = false;
        let key = Nibbles::unpack(B256::repeat_byte(42));
        let mut hash_builder = HashBuilder::default().with_proof_retainer(ProofRetainer::default());
        let root = hash_builder.root();
        let proof = hash_builder.take_proof_nodes();
        assert_eq!(
            proof,
            ProofNodes::from_iter([(Nibbles::default(), Bytes::from([EMPTY_STRING_CODE]))])
        );
        assert_eq!(
            verify_proof(
                root,
                key.clone(),
                None,
                empty_is_private,
                proof.into_nodes_sorted().iter().map(|(_, node)| node),
            ),
            Ok(())
        );

        let mut dummy_proof = vec![];
        BranchNode::default().encode(&mut dummy_proof);
        assert_eq!(
            verify_proof(root, key, None, empty_is_private, [&Bytes::from(dummy_proof.clone())]),
            Err(ProofVerificationError::ValueMismatch {
                path: Nibbles::default(),
                got: Some(Bytes::from(dummy_proof)),
                expected: Some(Bytes::from(RlpNode::word_rlp(&EMPTY_ROOT_HASH)[..].to_vec())),
                got_private: false,
                expected_private: empty_is_private,
            })
        );
    }

    #[test]
    fn inlined_trie_leaves() {
        // root: ext(a7)
        // a7: branch(children: 1, 7, f)
        // a77: ext(d3)
        // a77d3: branch(children: 3 (key: 70, value: 0x31), 9 (key: 70, value: 0x312e32))
        let root =
            B256::from_str("8523a13fdb0aa86480a61e34443a951e85e618b5c9b23b9e74cf2754941ce061")
                .unwrap();
        let proof = [
            Bytes::from_str("e48200a7a080389e2b58154f1b8756223ec9ac277b6a166417b4279f016cb86582afb5ae6c").unwrap(),
            Bytes::from_str("f84080c7833135508234358080808080a0d03438e4f6601da47dab30f52e4325509012ebc1a1c8901fd10d37e05db48bf180808080808080c88339365083312e3180").unwrap(),
            Bytes::from_str("e08200d3dc808080c4822070318080808080c782207083312e3280808080808080").unwrap()
        ];

        let first_key = Nibbles::unpack(hex!("a77d3370"));
        let first_value = vec![0x31];
        let second_key = Nibbles::unpack(hex!("a77d3970"));
        let second_value = hex!("0x312e32").to_vec();

        assert_eq!(
            verify_proof(root, first_key.clone(), Some(first_value.clone()), &proof),
            Ok(())
        );
        assert_eq!(
            verify_proof(root, first_key.clone(), None, &proof),
            Err(ProofVerificationError::ValueMismatch {
                path: first_key,
                got: Some(first_value.into()),
                expected: None,
            })
        );

        assert_eq!(
            verify_proof(root, second_key.clone(), Some(second_value.clone()), &proof),
            Ok(())
        );
        assert_eq!(
            verify_proof(root, second_key.clone(), None, &proof),
            Err(ProofVerificationError::ValueMismatch {
                path: second_key,
                got: Some(second_value.into()),
                expected: None,
            })
        );
    }

    #[test]
    fn single_leaf_trie_proof_verification() {
        let is_private = false; // basic test with no private leaf
        let target = Nibbles::unpack(B256::with_last_byte(0x2));
        let target_value = B256::with_last_byte(0x2);
        let non_existent_target = Nibbles::unpack(B256::with_last_byte(0x3));

        let retainer = ProofRetainer::from_iter([target.clone(), non_existent_target]);
        let mut hash_builder = HashBuilder::default().with_proof_retainer(retainer);
        hash_builder.add_leaf(target.clone(), &target_value[..], is_private);
        let root = hash_builder.root();
        assert_eq!(root, triehash_trie_root([(target.pack(), target.pack())]));

        let proof = hash_builder.take_proof_nodes().into_nodes_sorted();
        println!("{:?}", proof);
        assert_eq!(
            verify_proof(
                root,
                target,
                Some(target_value.to_vec()),
                is_private,
                proof.iter().map(|(_, node)| node)
            ),
            Ok(())
        );
    }

    #[test]
    fn private_leaf_trie_proof_verification() {
        // Create two leaves with different keys and values
        let first_key = Nibbles::unpack(B256::with_last_byte(0x1));
        let first_value = B256::with_last_byte(0x1);
        let second_key = Nibbles::unpack(B256::with_last_byte(0x2));
        let second_value = B256::with_last_byte(0x2);

        // Create a retainer for both keys
        let retainer = ProofRetainer::from_iter([first_key.clone(), second_key.clone()]);
        let mut hash_builder = HashBuilder::default().with_proof_retainer(retainer);

        // Add both leaves
        hash_builder.add_leaf(first_key.clone(), &first_value[..], false);
        hash_builder.add_leaf(second_key.clone(), &second_value[..], true);

        let root = hash_builder.root();
        let proof = hash_builder.take_proof_nodes();

        // Get proof nodes for first leaf
        let first_proof = proof.matching_nodes_sorted(&first_key);
        // Verify first leaf exists
        assert_eq!(
            verify_proof(
                root,
                first_key.clone(),
                Some(first_value.to_vec()),
                false,
                first_proof.iter().map(|(_, node)| node)
            ),
            Ok(())
        );
        // Verify private version does not exist
        assert!(verify_proof(
            root,
            first_key.clone(),
            Some(first_value.to_vec()),
            true,
            first_proof.iter().map(|(_, node)| node)
        )
        .is_err());

        // Get proof nodes for second leaf
        let second_proof = proof.matching_nodes_sorted(&second_key);

        // Verify second leaf exists
        assert_eq!(
            verify_proof(
                root,
                second_key.clone(),
                Some(second_value.to_vec()),
                true,
                second_proof.iter().map(|(_, node)| node)
            ),
            Ok(())
        );
        // verify public version does not exist
        assert!(verify_proof(
            root,
            second_key.clone(),
            Some(second_value.to_vec()),
            false,
            second_proof.iter().map(|(_, node)| node)
        )
        .is_err());
    }

    #[test]
    fn non_existent_proof_verification() {
        let is_priavte = false;
        let range = 0..=0xf;
        let target = Nibbles::unpack(B256::with_last_byte(0xff));

        let retainer = ProofRetainer::from_iter([target.clone()]);
        let mut hash_builder = HashBuilder::default().with_proof_retainer(retainer);
        for key in range.clone() {
            let hash = B256::with_last_byte(key);
            hash_builder.add_leaf(Nibbles::unpack(hash), &hash[..], false);
        }
        let root = hash_builder.root();
        assert_eq!(
            root,
            triehash_trie_root(range.map(|b| (B256::with_last_byte(b), B256::with_last_byte(b))))
        );

        let proof = hash_builder.take_proof_nodes().into_nodes_sorted();
        assert_eq!(
            verify_proof(root, target, None, is_priavte, proof.iter().map(|(_, node)| node)),
            Ok(())
        );
    }

    #[test]
    fn proof_verification_with_divergent_node() {
        let is_private = false;
        let existing_keys = [
            hex!("0000000000000000000000000000000000000000000000000000000000000000"),
            hex!("3a00000000000000000000000000000000000000000000000000000000000000"),
            hex!("3c15000000000000000000000000000000000000000000000000000000000000"),
        ];
        let target = Nibbles::unpack(
            B256::from_str("0x3c19000000000000000000000000000000000000000000000000000000000000")
                .unwrap(),
        );
        let value = B256::with_last_byte(1);

        // Build trie without a target and retain proof first.
        let retainer = ProofRetainer::from_iter([target.clone()]);
        let mut hash_builder = HashBuilder::default().with_proof_retainer(retainer);
        for key in &existing_keys {
            hash_builder.add_leaf(Nibbles::unpack(B256::from_slice(key)), &value[..], false);
        }
        let root = hash_builder.root();
        assert_eq!(
            root,
            triehash_trie_root(existing_keys.map(|key| (B256::from_slice(&key), value)))
        );
        let proof = hash_builder.take_proof_nodes();
        assert_eq!(proof, ProofNodes::from_iter([
            (Nibbles::default(), Bytes::from_str("f851a0c530c099d779362b6bd0be05039b51ccd0a8ed39e0b2abacab8fe0e3441251878080a07d4ee4f073ae7ce32a6cbcdb015eb73dd2616f33ed2e9fb6ba51c1f9ad5b697b80808080808080808080808080").unwrap()),
            (Nibbles::from_vec(vec![0x3]), Bytes::from_str("f85180808080808080808080a057fcbd3f97b1093cd39d0f58dafd5058e2d9f79a419e88c2498ff3952cb11a8480a07520d69a83a2bdad373a68b2c9c8c0e1e1c99b6ec80b4b933084da76d644081980808080").unwrap()),
            (Nibbles::from_vec(vec![0x3, 0xc]), Bytes::from_str("f842a02015000000000000000000000000000000000000000000000000000000000000a00000000000000000000000000000000000000000000000000000000000000001").unwrap())
        ]));
        assert_eq!(
            verify_proof(
                root,
                target.clone(),
                None,
                is_private,
                proof.into_nodes_sorted().iter().map(|(_, node)| node)
            ),
            Ok(())
        );

        let retainer = ProofRetainer::from_iter([target.clone()]);
        let mut hash_builder = HashBuilder::default().with_proof_retainer(retainer);
        for key in &existing_keys {
            hash_builder.add_leaf(Nibbles::unpack(B256::from_slice(key)), &value[..], false);
        }
        hash_builder.add_leaf(target.clone(), &value[..], false);
        let root = hash_builder.root();
        assert_eq!(
            root,
            triehash_trie_root(
                existing_keys
                    .into_iter()
                    .map(|key| (B256::from_slice(&key), value))
                    .chain([(B256::from_slice(&target.pack()), value)])
            )
        );
        let proof = hash_builder.take_proof_nodes();
        assert_eq!(proof, ProofNodes::from_iter([
            (Nibbles::default(), Bytes::from_str("f851a0c530c099d779362b6bd0be05039b51ccd0a8ed39e0b2abacab8fe0e3441251878080a0abd80d939392f6d222f8becc15f8c6f0dbbc6833dd7e54bfbbee0c589b7fd40380808080808080808080808080").unwrap()),
            (Nibbles::from_vec(vec![0x3]), Bytes::from_str("f85180808080808080808080a057fcbd3f97b1093cd39d0f58dafd5058e2d9f79a419e88c2498ff3952cb11a8480a09e7b3788773773f15e26ad07b72a2c25a6374bce256d9aab6cea48fbc77d698180808080").unwrap()),
            (Nibbles::from_vec(vec![0x3, 0xc]), Bytes::from_str("e211a0338ac0a453edb0e40a23a70aee59e02a6c11597c34d79a5ba94da8eb20dd4d52").unwrap()),
            (Nibbles::from_vec(vec![0x3, 0xc, 0x1]), Bytes::from_str("f8518080808080a020dc5b33292bfad9013bf123f7faf1efcc5c8e00c894177fc0bfb447daef522f808080a020dc5b33292bfad9013bf123f7faf1efcc5c8e00c894177fc0bfb447daef522f80808080808080").unwrap()),
            (Nibbles::from_vec(vec![0x3, 0xc, 0x1, 0x9]), Bytes::from_str("f8419f20000000000000000000000000000000000000000000000000000000000000a00000000000000000000000000000000000000000000000000000000000000001").unwrap()),
        ]));
        assert_eq!(
            verify_proof(
                root,
                target,
                Some(value.to_vec()),
                is_private,
                proof.into_nodes_sorted().iter().map(|(_, node)| node)
            ),
            Ok(())
        );
    }

    #[test]
    fn extension_root_trie_proof_verification() {
        let is_private = false;
        let range = 0..=0xff;
        let target = Nibbles::unpack(B256::with_last_byte(0x42));
        let target_value = B256::with_last_byte(0x42);

        let retainer = ProofRetainer::from_iter([target.clone()]);
        let mut hash_builder = HashBuilder::default().with_proof_retainer(retainer);
        for key in range.clone() {
            let hash = B256::with_last_byte(key);
            hash_builder.add_leaf(Nibbles::unpack(hash), &hash[..], false);
        }
        let root = hash_builder.root();
        assert_eq!(
            root,
            triehash_trie_root(range.map(|b| (B256::with_last_byte(b), B256::with_last_byte(b))))
        );

        let proof = hash_builder.take_proof_nodes().into_nodes_sorted();
        assert_eq!(
            verify_proof(
                root,
                target,
                Some(target_value.to_vec()),
                is_private,
                proof.iter().map(|(_, node)| node)
            ),
            Ok(())
        );
    }

    #[test]
    fn wide_trie_proof_verification() {
        let is_private = false;
        let range = 0..=0xff;
        let target1 = Nibbles::unpack(B256::repeat_byte(0x42));
        let target1_value = B256::repeat_byte(0x42);
        let target2 = Nibbles::unpack(B256::repeat_byte(0xff));
        let target2_value = B256::repeat_byte(0xff);

        let retainer = ProofRetainer::from_iter([target1.clone(), target2.clone()]);
        let mut hash_builder = HashBuilder::default().with_proof_retainer(retainer);
        for key in range.clone() {
            let hash = B256::repeat_byte(key);
            hash_builder.add_leaf(Nibbles::unpack(hash), &hash[..], false);
        }
        let root = hash_builder.root();
        assert_eq!(
            root,
            triehash_trie_root(range.map(|b| (B256::repeat_byte(b), B256::repeat_byte(b))))
        );

        let proof = hash_builder.take_proof_nodes();

        assert_eq!(
            verify_proof(
                root,
                target1.clone(),
                Some(target1_value.to_vec()),
                is_private,
                proof.matching_nodes_sorted(&target1).iter().map(|(_, node)| node)
            ),
            Ok(())
        );

        assert_eq!(
            verify_proof(
                root,
                target2.clone(),
                Some(target2_value.to_vec()),
                is_private,
                proof.matching_nodes_sorted(&target2).iter().map(|(_, node)| node)
            ),
            Ok(())
        );
    }

    #[test]
    fn proof_verification_with_node_encoded_in_place() {
        let is_private = false;
        // Building a trie with a leaf, branch, and extension encoded in place:
        //
        // - node `2a`: 0x64
        // - node `32a`: 0x64
        // - node `33b`: 0x64
        // - node `412a`: 0x64
        // - node `413b`: 0x64
        //
        // This trie looks like:
        //
        // f83f => list len = 63
        //    80
        //    80
        //    c2 => list len = 2 (leaf encoded in-place)
        //       3a => odd leaf
        //       64 => leaf node value
        //    d5 => list len = 21 (branch encoded in-place)
        //       80
        //       80
        //       c2 => list len = 2 (leaf node encoded in-place)
        //          3a => odd leaf
        //          64 leaf node value
        //       c2 => list len = 2 (leaf node encoded in-place)
        //          3b => odd leaf
        //          64 leaf node value
        //       80
        //       80
        //       80
        //       80
        //       80
        //       80
        //       80
        //       80
        //       80
        //       80
        //       80
        //       80
        //       80
        //    d7 => list len = 23 (extension encoded in-place)
        //       11 => odd extension
        //       d5 => list len = 21 (branch encoded in-place)
        //          80
        //          80
        //          c2 => list len = 2 (leaf node encoded in-place)
        //             3a => odd leaf
        //             64 leaf node value
        //          c2 => list len = 2 (leaf node encoded in-place)
        //             3b => odd leaf
        //             64 leaf node value
        //          80
        //          80
        //          80
        //          80
        //          80
        //          80
        //          80
        //          80
        //          80
        //          80
        //          80
        //          80
        //          80
        //    80
        //    80
        //    80
        //    80
        //    80
        //    80
        //    80
        //    80
        //    80
        //    80
        //    80
        //    80
        //
        // Flattened:
        // f83f8080c23a64d58080c23a64c23b6480808080808080808080808080d711d58080c23a64c23b6480808080808080808080808080808080808080808080808080
        //
        // Root hash:
        // 67dbae3a9cc1f4292b0739fa1bcb7f9e6603a6a138444656ec674e273417c918

        let mut buffer = vec![];

        let value = vec![0x64];
        let child_leaf =
            TrieNode::Leaf(LeafNode::new(Nibbles::from_nibbles([0xa]), value.clone(), false));

        let child_branch = TrieNode::Branch(BranchNode::new(
            vec![
                {
                    buffer.clear();
                    TrieNode::Leaf(LeafNode::new(
                        Nibbles::from_nibbles([0xa]),
                        value.clone(),
                        false,
                    ))
                    .rlp(&mut buffer)
                },
                {
                    buffer.clear();
                    TrieNode::Leaf(LeafNode::new(Nibbles::from_nibbles([0xb]), value, false))
                        .rlp(&mut buffer)
                },
            ],
            TrieMask::new(0b0000000000001100_u16),
        ));

        let child_extension =
            TrieNode::Extension(ExtensionNode::new(Nibbles::from_nibbles([0x1]), {
                buffer.clear();
                child_branch.rlp(&mut buffer)
            }));

        let root_branch = TrieNode::Branch(BranchNode::new(
            vec![
                {
                    buffer.clear();
                    child_leaf.rlp(&mut buffer)
                },
                {
                    buffer.clear();
                    child_branch.rlp(&mut buffer)
                },
                {
                    buffer.clear();
                    child_extension.rlp(&mut buffer)
                },
            ],
            TrieMask::new(0b0000000000011100_u16),
        ));

        let mut root_encoded = vec![];
        root_branch.encode(&mut root_encoded);

        // Just to make sure our manual encoding above is correct
        assert_eq!(
            root_encoded,
            hex!(
                "f83f8080c23a64d58080c23a64c23b6480808080808080808080808080d711d58080c23a64c23b6480808080808080808080808080808080808080808080808080"
            )
        );

        let root_hash = B256::from_slice(&hex!(
            "67dbae3a9cc1f4292b0739fa1bcb7f9e6603a6a138444656ec674e273417c918"
        ));
        let root_encoded = Bytes::from(root_encoded);
        let proof = vec![&root_encoded];

        // Node `2a`: 0x64
        verify_proof(
            root_hash,
            Nibbles::from_nibbles([0x2, 0xa]),
            Some(vec![0x64]),
            is_private,
            proof.clone(),
        )
        .unwrap();

        // Node `32a`: 0x64
        verify_proof(
            root_hash,
            Nibbles::from_nibbles([0x3, 0x2, 0xa]),
            Some(vec![0x64]),
            is_private,
            proof.clone(),
        )
        .unwrap();

        // Node `33b`: 0x64
        verify_proof(
            root_hash,
            Nibbles::from_nibbles([0x3, 0x3, 0xb]),
            Some(vec![0x64]),
            is_private,
            proof.clone(),
        )
        .unwrap();

        // Node `412a`: 0x64
        verify_proof(
            root_hash,
            Nibbles::from_nibbles([0x4, 0x1, 0x2, 0xa]),
            Some(vec![0x64]),
            is_private,
            proof.clone(),
        )
        .unwrap();

        // Node `413b`: 0x64
        verify_proof(
            root_hash,
            Nibbles::from_nibbles([0x4, 0x1, 0x3, 0xb]),
            Some(vec![0x64]),
            is_private,
            proof.clone(),
        )
        .unwrap();
    }

    #[test]
    #[cfg(feature = "arbitrary")]
    #[cfg_attr(miri, ignore = "no proptest")]
    fn arbitrary_proof_verification() {
        use proptest::prelude::*;

        proptest!(|(state: std::collections::BTreeMap<B256, alloy_primitives::U256>)| {
            let hashed = state.into_iter()
                .map(|(k, v)| (k, alloy_rlp::encode(v).to_vec()))
                // Collect into a btree map to sort the data
                .collect::<std::collections::BTreeMap<_, _>>();

            let retainer = ProofRetainer::from_iter(hashed.clone().into_keys().map(Nibbles::unpack));
            let mut hash_builder = HashBuilder::default().with_proof_retainer(retainer);
            for (key, value) in hashed.clone() {
                hash_builder.add_leaf(Nibbles::unpack(key), &value);
            }

            let root = hash_builder.root();
            assert_eq!(root, triehash_trie_root(&hashed));

            let proofs = hash_builder.take_proof_nodes();
            for (key, value) in hashed {
                let nibbles = Nibbles::unpack(key);
                assert_eq!(verify_proof(root, nibbles.clone(), Some(value), proofs.matching_nodes_sorted(&nibbles).iter().map(|(_, node)| node)), Ok(()));
            }
        });
    }
}<|MERGE_RESOLUTION|>--- conflicted
+++ resolved
@@ -65,24 +65,12 @@
         }
 
         // Decode the next node from the proof.
-<<<<<<< HEAD
-        last_decoded_node = match TrieNode::decode(&mut &node[..])? {
-            TrieNode::Branch(branch) => process_branch(branch, &mut walked_path, &key)?,
-            TrieNode::Extension(extension) => {
-                walked_path.extend_from_slice(&extension.key);
-                Some(NodeDecodingResult::Node(extension.child))
-            }
-            TrieNode::Leaf(leaf) => {
-                walked_path.extend_from_slice(&leaf.key);
-                last_decoded_node_is_private = leaf.is_private;
-                Some(NodeDecodingResult::Value(leaf.value))
-            }
-            TrieNode::EmptyRoot => return Err(ProofVerificationError::UnexpectedEmptyRoot),
-        };
-=======
-        last_decoded_node =
-            process_trie_node(TrieNode::decode(&mut &node[..])?, &mut walked_path, &key)?;
->>>>>>> a098d3f6
+        last_decoded_node = process_trie_node(
+            TrieNode::decode(&mut &node[..])?,
+            &mut walked_path,
+            &key,
+            &mut last_decoded_node_is_private,
+        )?;
     }
 
     // Last decoded node should have the key that we are looking for.
@@ -131,6 +119,7 @@
     node: TrieNode,
     walked_path: &mut Nibbles,
     key: &Nibbles,
+    last_decoded_node_is_private: &mut bool,
 ) -> Result<Option<NodeDecodingResult>, ProofVerificationError> {
     let node = match node {
         TrieNode::Branch(branch) => process_branch(branch, walked_path, key)?,
@@ -139,11 +128,17 @@
             if extension.child.is_hash() {
                 Some(NodeDecodingResult::Node(extension.child))
             } else {
-                process_trie_node(TrieNode::decode(&mut &extension.child[..])?, walked_path, key)?
+                process_trie_node(
+                    TrieNode::decode(&mut &extension.child[..])?,
+                    walked_path,
+                    key,
+                    last_decoded_node_is_private,
+                )?
             }
         }
         TrieNode::Leaf(leaf) => {
             walked_path.extend_from_slice(&leaf.key);
+            *last_decoded_node_is_private = leaf.is_private;
             Some(NodeDecodingResult::Value(leaf.value))
         }
         TrieNode::EmptyRoot => return Err(ProofVerificationError::UnexpectedEmptyRoot),
@@ -289,28 +284,32 @@
         let second_value = hex!("0x312e32").to_vec();
 
         assert_eq!(
-            verify_proof(root, first_key.clone(), Some(first_value.clone()), &proof),
-            Ok(())
-        );
-        assert_eq!(
-            verify_proof(root, first_key.clone(), None, &proof),
+            verify_proof(root, first_key.clone(), Some(first_value.clone()), false, &proof),
+            Ok(())
+        );
+        assert_eq!(
+            verify_proof(root, first_key.clone(), None, false, &proof),
             Err(ProofVerificationError::ValueMismatch {
                 path: first_key,
                 got: Some(first_value.into()),
                 expected: None,
+                got_private: false,
+                expected_private: false,
             })
         );
 
         assert_eq!(
-            verify_proof(root, second_key.clone(), Some(second_value.clone()), &proof),
-            Ok(())
-        );
-        assert_eq!(
-            verify_proof(root, second_key.clone(), None, &proof),
+            verify_proof(root, second_key.clone(), Some(second_value.clone()), false, &proof),
+            Ok(())
+        );
+        assert_eq!(
+            verify_proof(root, second_key.clone(), None, false, &proof),
             Err(ProofVerificationError::ValueMismatch {
                 path: second_key,
                 got: Some(second_value.into()),
                 expected: None,
+                got_private: false,
+                expected_private: false,
             })
         );
     }
